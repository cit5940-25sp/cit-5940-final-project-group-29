[![Review Assignment Due Date](https://classroom.github.com/assets/deadline-readme-button-22041afd0340ce965d47ae6ef1cefeee28c7c493a6346c4f15d667ab976d596c.svg)](https://classroom.github.com/a/nK589Lr0)
[![Open in Visual Studio Code](https://classroom.github.com/assets/open-in-vscode-2e0aaae1b6195c2367325f4f02e2d04e9abb55f0b24a779b69b11b9e10269abc.svg)](https://classroom.github.com/online_ide?assignment_repo_id=18841718&assignment_repo_type=AssignmentRepo)
# Final Project Template

This is an example of a project directory for you to start working from. Please use it!


```text
|
|--- .gitignore # lists all of the junk that might exist in your folder that should not be committed
|--- README.md # explanation for the purpose of your repo
|--- src
    |----- *.java (source code files)
|--- test
    |----- *Test.java (unit test files)
```

Here's a small edit!
<<<<<<< HEAD
😂 😂 😂 😂 😂 😂 😂 😂
=======
🌶 🌶 🌶 🌶 🌶 🌶 🌶 🌶 🌶 🌶 🌶 🌶 🌶 🌶 🌶 🌶 
😂 😂 😂 😂 😂 😂 😂 😂 😂 😂 😂 😂 
>>>>>>> 1c1b2641
asdjflkasjdfkl<|MERGE_RESOLUTION|>--- conflicted
+++ resolved
@@ -16,10 +16,6 @@
 ```
 
 Here's a small edit!
-<<<<<<< HEAD
-😂 😂 😂 😂 😂 😂 😂 😂
-=======
 🌶 🌶 🌶 🌶 🌶 🌶 🌶 🌶 🌶 🌶 🌶 🌶 🌶 🌶 🌶 🌶 
-😂 😂 😂 😂 😂 😂 😂 😂 😂 😂 😂 😂 
->>>>>>> 1c1b2641
+😂 😂 😂 😂 😂 😂 😂 😂 
 asdjflkasjdfkl